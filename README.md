--- conflicted
+++ resolved
@@ -101,20 +101,6 @@
 fish_vi_key_bindings
 ```
 
-<<<<<<< HEAD
-Check where Fish is installed with:
-
-```
-which fish
-```
-
-To set fish to be default, write the location in the command below:
-
-```
-set-option -g default-shell your-fish-bin-file-path
-```
-=======
->>>>>>> f97f0156
 
 ## Dependencies
 
