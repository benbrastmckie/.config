# TODO

<<<<<<< HEAD
- [x] improve `autolist.lua`
  - [x] make <S-TAB> in insert mode on a list un-indent one tab
  - [x] check for autocommands or other autolist configuration that could be consolidated, improved, or better organized
  - [x] prevent autolist from creating a new indented line when creating a new line from a line that ends with ':'
  - [x] fix errors on tabbing on a bullet item in insert mode:
    - Failed to recalculate list: ...jamin/.config/nvim/lua/neotex/plugins/tools/autolist.lua:137: attempt to call field 'force_recalculate' (a nil value)
  - [x] remove message when line is indented or recalculated
  - [x] hitting 'o' or 'O' in normal mode on a line that ends with a colon still creates a list below (turn this off)
  - [x] fails to create new bullet when hitting <CR> in insert mode
  - [x] make TAB act normally if not on the beginning of a line on a bulleted list
  - [x] make shift-tab work (does nothing currently)
  - [x] look to see what improvements can be made to make things simpler and more systematic
  - [x] make <C-N> cycle in the reverse
  - [x] fix directory structure
- [x] jupyter
  - [x] fix directory structure
- [x] mini.pairs
  - [x] Fails to pass over closing ', ", and `
- [x] snacks
  - [x] move into `tools/`
- [x] Nvim Tree
  - [x] Make heading background color match the background color of buffer line
  - [x] Persistent pane size for nvimtree until restarting neovim
  - [x] fix error: Error detected while processing WinResized Autocommands for "\*": Error executing lua callback: ...enjamin/.config/nvim/lua/neotex/plugins/ui/nvim-tree.lua:82: attempt to call field 'get_win_id' (a nil value) stack traceback: ...enjamin/.config/nvim/lua/neotex/plugins/ui/nvim-tree.lua:82: in function <...enjamin/.config/nvim/lua/neotex/plugins/ui/nvim-tree.lua:81>
  - [x] fix two-step open
  - [x] reduce notifications
- [x] yanky picker
- [x] todo-comments
  - [x] make icons more stylized
- [x] comment lines
  - [x] errors for many lines selected
  - [x] only comments one line selected
  - [x] eventually comments all lines selected
- [x] buffers
- [x] optimize
=======
>>>>>>> 4d4df187
- [ ] appearances
  - bufferline and lualine
    - [x] remove light bar at the top when opening neovim
    - [x] remove lualine from start screen
    - [x] always show active tab (sometimes they seem to get lost/hidden)
    - [ ] `<leader>gg` sometimes opens LazyGit blank
    - remove light color bar at the top right
    - buffer tabs sometimes get lost
  - which key
    - [ ] Add icons
    - [ ] make descriptions lowercase and at most two words
    - [ ] make file-type dependent which commands appear
    - [ ] improve organization of mappings
    - [ ] make scripts
  - [.] avante
    - [x] search/replace
    - ask seems to only use one line
    - improve ui for accept/reject
    - turn off mouse support in Avante
    - <C-j/k> sometimes stops working in Avante after it makes changes
- [ ] mcphub
  - debug mcp tools in avante
  - create user guide
  - [x] run tests to confirm that mcp works with avante
  - [x] confirm that non-nix users won't get errors
  - [x] move mcp-memory out of the .config/ directory
  - [x] lazy load when avante starts
  - [x] move `mcphub-loader.lua` to `util/`
  - [x] make `bash ~/.config/nvim/scripts/mcp-hub-nixos-install.sh` automatic if both:
    - [x] system is NixOS
    - [x] mcphub has not already been installed
  - [x] reduce notifications
- [ ] latex
  - [x] highlighting
  - [x] pairs
  - [x] surround
    - [x] Fix LaTeX quote formatting with backtick positioning cursor between backtick and quote
    - [x] Fix surround keybindings conflict between mini.surround and which-key
      - [x] Aligned key references in documentation with actual keybindings
      - [x] Fixed mismatch between `<leader>ss` (surround) vs `<leader>sa` (add surrounding)
      - [x] Fixed mismatch between `<leader>sc` (change) vs `<leader>sr` (replace)
      - [x] Fixed API calls by using the correct mini.surround functions
      - [x] Updated commands to directly use require('mini.surround').function_name()
      - [x] Corrected visual mode mapping to use add('visual') method
  - [ ] switch from zathura to sioyek: https://github.com/ahrm/sioyek
- [.] email
- [.] docs
  - [ ] api
  - [ ] cleanup comments throughout files
  - [ ] learning git
  - [x] cheatsheet
  - [x] readme
  - [:] installation
    - [:] mac
    - [:] arch
    - [:] debian
    - [:] windows
  - [x] ai video
  - [x] website
  - wiki
- [x] yanky
  - [x] replace?
  - [x] fix error in kitty
- [:] mini
  - [ ] completion (works with blink?)
  - [ ] icons
  - [x] slplitjoin
  - [x] align
  - [x] a/i
  - [x] diff
  - [x] cursorword
  - [x] comment
  - [x] surround
  - [x] pairs
- [x] todo-comments
- [x] snacks
  - [x] research plugins
  - [x] update which-key
  - [x] remove redundant plugins
    - [x] alpha
    - [x] lazygit
    - [x] indent-line
    - [x] dressing
  - [x] change indent line color
- [ ] blink
- [ ] undo tree commands
- [ ] checkhealth
  - [ ] install all missing programs in checkhealth
  - [x] error: client 2 quit with exit code 127 and signal 0
  - [x] error detected BufWritePre Autocommand for "\*"
- [ ] update cheatsheet
- [x] autolist
  - [x] add in-progress field
  - [x] remove box command
- [ ] github issues
  - [ ] consolidate add-ons
  - [ ] forks #73
  - [ ] thesaurus #69
  - [ ] blacktex #67
  - [ ] neomutt #65
  - [ ] cheat sheet #62
  - [ ] zathura themes #51
  - [ ] math conceal #48
  - [ ] latex snippets #47
  - [ ] format plugin #44
  - [ ] bare repo #35
  - [x] .gitignore #77
    - [x] should I create a personal branch?
    - [x] exclude local files
    - [x] close issue
- [x] move the following from `editor/` into `tools/`
  - [x] autolist.lua
  - [x] mini.lua
  - [x] surround.lua
  - [x] todo-comments.lua
  - [x] yanky.lua
- [x] move `sessions.lua` the following from `editor/` into `ui/`
- [x] move the following from `tools/` into `editor/`
  - [x] autolist.lua
  - [x] sessions.lua
  - [x] telescope.lua
  - [x] toggleterm.lua
  - [x] treesitter.lua
- [x] remove redundant files between directories
  - [x] Remove duplicate files from editor directory
  - [x] Remove duplicate files from tools directory
  - [x] Move sessions.lua to ui directory
- [x] Move modules in `plugins/coding` into `plugins/editor` and remove `plugins/coding` altogether
- [x] Remove `gh_dashboard.lua`
- [x] folding
  - [x] refine mappings
- [x] lectic
- [x] PdfAnnots in nixos
- [x] indents
  - [x] stop indents when adding brackets
  - [x] test vimtex indent
  - [x] change to 2 from 4
  - [x] add indents inside enumerate
- [x] avante
  - [x] add keybinding for asking about terminal errors
- [x] lean
  - [x] close infoview before buffer
- [x] bibexport in nixos
- [x] syntax highlighting in help
- [x] markdown tab=4
- [x] cmp-vimtex global file
- [x] system open in nvim-tree
- [x] zathura top bar
- [x] clean up end of options.lua
- [x] missing icons
- [x] integrate old todos
- [x] vertical lines extend through wrapped lines
  - [x] requires upstream change to nvim
- [x] revise snippets
  - [x] check fields
  - [x] check tabs
- [x] tab stops working in insert mode
  - [x] can't reproduce: check to see if behaviour returns
- [x] autolist
  - [x] remove highlighting of boxes in markdown
  - [x] move config out of plugins.lua
    - [x] submitted issue
  - [x] move bindings into whichkey
    - [x] submitted issue
  - [x] create empty checkbox
    - [x] submited issue

- [x] improve `autolist.lua`
  - [x] make <S-TAB> in insert mode on a list un-indent one tab
  - [x] check for autocommands or other autolist configuration that could be consolidated, improved, or better organized
  - [x] prevent autolist from creating a new indented line when creating a new line from a line that ends with ':'
  - [x] fix errors on tabbing on a bullet item in insert mode:
    - Failed to recalculate list: ...jamin/.config/nvim/lua/neotex/plugins/tools/autolist.lua:137: attempt to call field 'force_recalculate' (a nil value)
  - [x] remove message when line is indented or recalculated
  - [x] hitting 'o' or 'O' in normal mode on a line that ends with a colon still creates a list below (turn this off)
  - [x] fails to create new bullet when hitting <CR> in insert mode
  - [x] make TAB act normally if not on the beginning of a line on a bulleted list
  - [x] make shift-tab work (does nothing currently)
  - [x] look to see what improvements can be made to make things simpler and more systematic
  - [x] make <C-N> cycle in the reverse
  - [x] fix directory structure
- [x] jupyter
  - [x] fix directory structure
- [x] mini.pairs
  - [x] Fails to pass over closing ', ", and `
- [x] snacks
  - [x] move into `tools/`
- [x] Nvim Tree
  - [x] Make heading background color match the background color of buffer line
  - [x] Persistent pane size for nvimtree until restarting neovim
  - [x] fix error: Error detected while processing WinResized Autocommands for "\*": Error executing lua callback: ...enjamin/.config/nvim/lua/neotex/plugins/ui/nvim-tree.lua:82: attempt to call field 'get_win_id' (a nil value) stack traceback: ...enjamin/.config/nvim/lua/neotex/plugins/ui/nvim-tree.lua:82: in function <...enjamin/.config/nvim/lua/neotex/plugins/ui/nvim-tree.lua:81>
  - [x] fix two-step open
  - [x] reduce notifications
- [x] yanky picker
- [x] todo-comments
  - [x] make icons more stylized
- [x] comment lines
  - [x] errors for many lines selected
  - [x] only comments one line selected
  - [x] eventually comments all lines selected
- [x] buffers
  - [x] <leader>gg sometimes opens LazyGit blank
  - [x] always show active tab (sometimes they seem to get lost/hidden)
- [x] optimize
* [x] switch undotree to https://github.com/debugloop/telescope-undo.nvim
* [x] cmp-vimtex
* [x] nvim-tree
  - [x] commands not all working
  - [x] cant navigate explorer when no file is open
* [x] lags in terminal
* [x] latexmk
* [x] E248 error
* [x] replace <Tab> with <C-j> in cmd and search
* [x] add recent mac install tip from issues
* [x] toggle lsp: replace kill and load in whichkey with toggle
  - [x] submitted issue
  - [x] test suggestion
* [x] how to change root directory
  - [x] do i need project.nvim?
* [x] alpha: turn off auto create sessions
  - [x] created issue
* [x] PdfAnnots: convert from vimscript to lua
  - [x] submitted issue
* [x] undo does not work in md after checkmark
  - [x] autolist causing problems?
  - [x] auto-recalculate does not work after turning off problem code
* [x] WhichKey: checking conflicting keymaps
* [x] treesitter only load md and tex
* [x] shift-m gives error
* [x] indenting
  - [x] can't get autolist to work
  - [x] tab stops indenting after one tab
  - [x] indents on new line in enumerate
  - [x] adding braces can cause unwanted indentation
* [x] pandoc
  - [x] plugin
  - [x] bindings
  - [x] WhichKey
* [x] nvim-tree default mappings don't work
* [x] zathura freezes on suspend
* [x] can't close quickfix with space-d
* [x] bibexport does not always work?
* [x] lsp
  - [x] import from zotero
    - [x] created vimtex issue
    - [x] got MWE working
    - [x] find bug: .bib is too long
    - [x] fix bug
  - [x] navigate command and search with <C-j>, <C-k>
  - [x] spelling in lsp menu
  - [x] errors when starting a line with a backslash
  - [x] prevent menu from poping up without entering text
  - [x] creating a new line should not trigger lsp menu
  - [x] snippets
* [x] update nvim
  - [x] backup zotero
  - [x] remove zotero
  - [x] update arch
  - [x] install zotero
  - [x] update nvim
* [x] autopairs
  - [ ] add single bracket if in open pair
  - [x] move through second $
  - [x] only add spaces when between two $$
  - [x] add brackets regardless of characters following
  - [x] back tick should give latex quotes
  - [x] skip outside end of pair
* [x] customise latex snippets
  - [ ] convert to lua for context dependent snippets
  - [x] add snippets
  - [x] snippets it and bf adding new line
  - [x] snippets for it bf etc
* [x] colors
  - [x] make underlining word shading instead
* [x] WhichKey
  - [x] sessions
  - [x] surround
  - [x] git
  - [x] vimtex
* [x] decode linter symbols and commands
* [x] vimtex menu check
* [x] add telescope search text through all files in project
* [x] markdown
  - [x] turn off certain functions in markdown
* [x] autolist
  - [x] no bullet following colon
* [x] sessions in start screen
* [x] ftplugin
  - [x] fix errors in tex and md files
* [x] add latex surround objects
* [x] markdown toggle bullets
  - [x] need to extend cycle
* [x] lsp no menu without typing
  - [x] could refine cmd-commandline plugin which was the problem<|MERGE_RESOLUTION|>--- conflicted
+++ resolved
@@ -1,43 +1,5 @@
 # TODO
 
-<<<<<<< HEAD
-- [x] improve `autolist.lua`
-  - [x] make <S-TAB> in insert mode on a list un-indent one tab
-  - [x] check for autocommands or other autolist configuration that could be consolidated, improved, or better organized
-  - [x] prevent autolist from creating a new indented line when creating a new line from a line that ends with ':'
-  - [x] fix errors on tabbing on a bullet item in insert mode:
-    - Failed to recalculate list: ...jamin/.config/nvim/lua/neotex/plugins/tools/autolist.lua:137: attempt to call field 'force_recalculate' (a nil value)
-  - [x] remove message when line is indented or recalculated
-  - [x] hitting 'o' or 'O' in normal mode on a line that ends with a colon still creates a list below (turn this off)
-  - [x] fails to create new bullet when hitting <CR> in insert mode
-  - [x] make TAB act normally if not on the beginning of a line on a bulleted list
-  - [x] make shift-tab work (does nothing currently)
-  - [x] look to see what improvements can be made to make things simpler and more systematic
-  - [x] make <C-N> cycle in the reverse
-  - [x] fix directory structure
-- [x] jupyter
-  - [x] fix directory structure
-- [x] mini.pairs
-  - [x] Fails to pass over closing ', ", and `
-- [x] snacks
-  - [x] move into `tools/`
-- [x] Nvim Tree
-  - [x] Make heading background color match the background color of buffer line
-  - [x] Persistent pane size for nvimtree until restarting neovim
-  - [x] fix error: Error detected while processing WinResized Autocommands for "\*": Error executing lua callback: ...enjamin/.config/nvim/lua/neotex/plugins/ui/nvim-tree.lua:82: attempt to call field 'get_win_id' (a nil value) stack traceback: ...enjamin/.config/nvim/lua/neotex/plugins/ui/nvim-tree.lua:82: in function <...enjamin/.config/nvim/lua/neotex/plugins/ui/nvim-tree.lua:81>
-  - [x] fix two-step open
-  - [x] reduce notifications
-- [x] yanky picker
-- [x] todo-comments
-  - [x] make icons more stylized
-- [x] comment lines
-  - [x] errors for many lines selected
-  - [x] only comments one line selected
-  - [x] eventually comments all lines selected
-- [x] buffers
-- [x] optimize
-=======
->>>>>>> 4d4df187
 - [ ] appearances
   - bufferline and lualine
     - [x] remove light bar at the top when opening neovim
